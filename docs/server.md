---
title: Server
nav_order: 10
---

# Server

{: .warning }  
⚠️ This is a beta feature! You need to install `elm-watch@beta` to be able to use it.

If you want, you can enable a simple static file server for your project, by adding the following to your `elm-watch.json` file:

```json
"serve": "./folder/you/want/to/serve/"
```

For example:

```json
"serve": "./public/"
```

{: .info }  
ℹ️ By default, the HTTP server is exposed on the local network (so you can test on your phone on the same Wi-Fi for example). If you are on a public Wi-Fi, you can restrict the server to just your computer by setting an environment variable: `ELM_WATCH_HOST=127.0.0.1`. Otherwise, you could expose the source code of your project if you use `"serve": "."`.

## What does the simple static file server do?

- Serves files in a directory.
<<<<<<< HEAD
- Serves the closest [index.html](#indexhtml) file if the URL does not point to any file, for `Browser.application` programs.
- Hot reloads CSS – when `.css` files in the static files directory that is served changes, elm-watch reloads them in the browser.
=======
- Serves the closest [index.html](#indexhtml) file can the URL does not point to any file, for `Browser.application` programs.
- Hot reloads CSS – when `.css` files in the static files directory that is served change, elm-watch reloads them in the browser.
>>>>>>> 2b1d8553

## Why?

1. First and foremost, elm-watch needs an HTTP server for its WebSockets. WebSockets connect via HTTP and then switch over to the WebSocket protocol. So elm-watch has to run an HTTP server anyway.

2. You _need_ an HTTP server for using [Browser.application](#browserapplication) programs. elm-watch has an HTTP server running anyway, so why not use it to serve files for your `Browser.application`?

3. CSS hot reloading: Elm does not offer a definitive styling answer. CSS can be a pretty nice language, and due to its stateless nature it’s very easy to hot reload. It’s a small, fully reliable and configuration free feature.

4. Already being a replacement for `elm make`, this makes elm-watch a more flexible replacement for `elm reactor` as well.

## What it won’t do

Here are some things elm-watch’s simple HTTP server _won’t_ do, by design:

- Routing.
- Proxying API requests. TODO: Create example.
- HTML templating.
- On-the-fly compilation of CSS and TypeScript.

The configuration is `"serve": "./directory/"` rather than `"serve": { "directory": "./directory/" }` on purpose to not allow for more options.

Just like mentioned in [What elm-watch is _not_](../what-elm-watch-is-not), I don’t want to drown in feature requests for the HTTP server. I want to focus on the Elm aspects. On top of that, I personally think it’s easier and more flexible to write your own little dev server once you need more advanced things. Easier in the form of that you can write plain code instead of reading documentation, and that you can debug why things are not working easily. More flexible since with custom code you can do anything, not just what is supported through configuration.

So elm-watch’s simple static server focuses on the needs of [Browser.application](#browserapplication). Anything more is outside the scope of Elm and requires a custom solution.

See the [example/] folder for inspiration on how to make your own dev server.

Remember that elm-watch’s HTTP server does _not_ provide any magic for hot reloading of Elm files to work or anything like that. It just serves files. So if you serve your files some other way, that’s totally fine. As long as the generated Elm JS can connect via WebSocket to elm-watch hot reloading works fine.

## index.html

This section is about:

- How to deal with files not found
- How index.html files work

Those two things are closely related!

There’s an old convention in static file servers that when the URL points to a _directory,_ the server looks for an `index.html` file in that directory and serves that.

_Single page applications_ (which `Browser.applications` programs are) brings another convention: Serving the same HTML files for basically all URLs, letting the frontend app handle the URL.

elm-watch’s static file server combines both conventions: Whenever no file can be found for a URL, elm-watch looks for the closest `index.html` and serves it.

For example, let’s say you have `"serve": "./public/"` in `elm-watch.json` and the `public/` directory looks like so:

```
public/
├── index.html
├── main.js
└── admin/
   ├── admin.js
   └── index.html
```

Here are some URLs and what is served:

| URL | File | Comment |
| --- | --- | --- |
| `/` | `public/index.html` | Directory, use `index.html` |
| `/blog/2023/elm-tips` | `public/index.html` | Not such file, use closest `index.html` |
| `/admin` | `public/admin/index.html` | Directory, use `index.html` |
| `/admin/blog/2023/elm-tips` | `public/admin/index.html` | Not such file, use closest `index.html` (`admin/index.html` is closer this time) |
| `/main.js` | `public/main.js` | File exists, serve it |
| `/admin/admin.js` | `public/admin/admin.js` | File exists, serve it |
| `/mani.js` (typo) | `public/index.html` | (!) No such file, serve closest `index.html` |
| `/admin/amdin.js` (typo) | `public/admin/index.html` | (!) No such file, serve closest `index.html` |

As you can see, the `index.html` conventions lets you have one `Browser.application` program which deals with URLs starting with `/admin` and another `Browser.application` program that deals with all other URLs.

But it also has the side effect of _never getting 404s anymore._ In the two URLs above with typos (which were meant to go to files), you instead got HTML files served. This means that you _can’t look for 404 in the browser devtools Network panel._ There won’t be any 404 requests. Just 200 OK ones with HTML responses.

If you inspect the request for `/main.js`, you can see that elm-watch added some extra response headers to it:

- `elm-watch-404: /Users/you/project/public/mani.js`. This header hints that the URL was actually a 404, and shows the absolute file path that couldn’t be found.
- `elm-watch-index-html: /Users/you/project/public/index.html`. Shows the `index.html` file that was served instead.
- `elm-watch-learn-more: https://lydell.github.io/elm-watch/server/#indexhtml`. A handy link to this page if you need to read up on the details.

elm-watch also adds an HTML comment with `<!-- elm-watch debug information: -->` at the top of the served HTML, which contains the same information as the headers but with more words. The idea is that the headers and the HTML comment should help you when a file path didn’t work.

Here’s a tip for fixing a broken URL to a file:

1. Copy the absolute file path that actually was tried to be read from the `elm-watch-404` header or the HTML comment (or an actual 404 page if there was no closest `index.html`).

2. Open the file you intended to link to in your editor or in a file explorer and copy its absolute path.

3. Paste them next to each other, like so:

   ```
   /Users/you/project/public/mani.js
   /Users/you/project/public/main.js
   ```

4. Compare them to spot differences. Update the URL, or rename or move the file.

Note that `index.html` files must be called exactly `index.html`. Not `index.htm` or `INDEX.HTML`.

What would happen if you named `public/admin/index.html` just `public/admin.html` instead? There’s nothing stopping you from doing it. You would need to go to `/admin.html` to access it. Which would probably render a 404-style page in your `Browser.application` program, since you most likely have no route matching `/admin.html`. And if the `Browser.application` program ever changes the URL, refreshing the page won’t work. So stick to `index.html` files for `Browser.application` programs.

I recommend always creating a `index.html` directly in your static files directory. elm-watch prints a link to the static file server on start up, and if you have a root `index.html` file, that link will take you somewhere useful from the get go.

## Browser.application

`Browser.application` programs can change the URL and has some things to note:

- It _requires_ an HTTP server. (The `file://` protocol is not supported by `Browser.application`, so you can’t just double-click the HTML file to open it in a browser. That’s why getting a simple static server from elm-watch is very convenient.)
- The HTTP server you use needs to be smart to handle page reloads. That’s why elm-watch has its [index.html](#indexhtml) conventions.

**Note:** elm-watch’s server is _not_ for production use. If you want to deploy your app somewhere, use any file server of choice. Make sure to set it up to handle serving your HTML file so that reloading the page works.

[example/]: https://github.com/lydell/elm-watch/tree/main/example#readme<|MERGE_RESOLUTION|>--- conflicted
+++ resolved
@@ -26,13 +26,8 @@
 ## What does the simple static file server do?
 
 - Serves files in a directory.
-<<<<<<< HEAD
 - Serves the closest [index.html](#indexhtml) file if the URL does not point to any file, for `Browser.application` programs.
-- Hot reloads CSS – when `.css` files in the static files directory that is served changes, elm-watch reloads them in the browser.
-=======
-- Serves the closest [index.html](#indexhtml) file can the URL does not point to any file, for `Browser.application` programs.
 - Hot reloads CSS – when `.css` files in the static files directory that is served change, elm-watch reloads them in the browser.
->>>>>>> 2b1d8553
 
 ## Why?
 
