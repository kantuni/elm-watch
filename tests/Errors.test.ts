--- conflicted
+++ resolved
@@ -185,12 +185,8 @@
 
       ⧙I had trouble with the JSON inside:⧘
 
-<<<<<<< HEAD
       At root:
-      SyntaxError: Unexpected end of JSON input
-=======
       (JSON syntax error)
->>>>>>> 6758e5f2
     `);
   });
 
@@ -1018,12 +1014,8 @@
 
         ⧙I had trouble with the JSON inside:⧘
 
-<<<<<<< HEAD
         At root:
-        SyntaxError: Unexpected end of JSON input
-=======
         (JSON syntax error)
->>>>>>> 6758e5f2
 
         (I still managed to compile your code, but the watcher will not work properly
         and "postprocess" was not run.)
@@ -1345,12 +1337,8 @@
         I seem to have gotten some JSON back as expected,
         but I ran into an error when decoding it:
 
-<<<<<<< HEAD
         At root:
-        SyntaxError: Unexpected end of JSON input
-=======
         (JSON syntax error)
->>>>>>> 6758e5f2
 
         I wrote that to this file so you can inspect it:
 
@@ -1372,12 +1360,8 @@
         I seem to have gotten some JSON back as expected,
         but I ran into an error when decoding it:
 
-<<<<<<< HEAD
         At root:
-        SyntaxError: Unexpected end of JSON input
-=======
         (JSON syntax error)
->>>>>>> 6758e5f2
 
         I wrote this error to a file so you can inspect and possibly report it more easily.
 
@@ -1462,12 +1446,8 @@
         I seem to have gotten some JSON back as expected,
         but I ran into an error when decoding it:
 
-<<<<<<< HEAD
         At root:
-        SyntaxError: Unexpected token { in JSON at position 1
-=======
         (JSON syntax error)
->>>>>>> 6758e5f2
 
         I tried to write that to this file:
 
@@ -2969,12 +2949,8 @@
 
         ⧙I had trouble with the JSON inside:⧘
 
-<<<<<<< HEAD
         At root:
-        SyntaxError: Unexpected end of JSON input
-=======
         (JSON syntax error)
->>>>>>> 6758e5f2
 
         This file is created by elm-watch, so reading it should never fail really.
         You could try removing that file (it contains nothing essential).
